﻿<?xml version="1.0" encoding="utf-8"?>
<Project ToolsVersion="14.0" DefaultTargets="Build" xmlns="http://schemas.microsoft.com/developer/msbuild/2003">
  <Import Project="$(MSBuildExtensionsPath)\$(MSBuildToolsVersion)\Microsoft.Common.props" Condition="Exists('$(MSBuildExtensionsPath)\$(MSBuildToolsVersion)\Microsoft.Common.props')" />
  <PropertyGroup>
    <Configuration Condition=" '$(Configuration)' == '' ">Debug</Configuration>
    <Platform Condition=" '$(Platform)' == '' ">AnyCPU</Platform>
    <SchemaVersion>2.0</SchemaVersion>
    <ProjectGuid>b122f4d8-9943-41b0-8b93-67c659ea3d06</ProjectGuid>
    <OutputType>Library</OutputType>
    <RootNamespace>asn1parser</RootNamespace>
    <AssemblyName>asn1parser</AssemblyName>
    <TargetFrameworkVersion>v4.5.2</TargetFrameworkVersion>
    <TargetFSharpCoreVersion>4.4.0.0</TargetFSharpCoreVersion>
    <AutoGenerateBindingRedirects>true</AutoGenerateBindingRedirects>
    <Name>asn1parser</Name>
  </PropertyGroup>
  <PropertyGroup Condition=" '$(Configuration)|$(Platform)' == 'Debug|AnyCPU' ">
    <DebugSymbols>true</DebugSymbols>
    <DebugType>full</DebugType>
    <Optimize>false</Optimize>
    <Tailcalls>false</Tailcalls>
    <OutputPath>bin\Debug\</OutputPath>
    <DefineConstants>DEBUG;TRACE</DefineConstants>
    <WarningLevel>3</WarningLevel>
    <DocumentationFile>bin\Debug\asn1parser.XML</DocumentationFile>
  </PropertyGroup>
  <PropertyGroup Condition=" '$(Configuration)|$(Platform)' == 'Release|AnyCPU' ">
    <DebugType>pdbonly</DebugType>
    <Optimize>true</Optimize>
    <Tailcalls>true</Tailcalls>
    <OutputPath>bin\Release\</OutputPath>
    <DefineConstants>TRACE</DefineConstants>
    <WarningLevel>3</WarningLevel>
    <DocumentationFile>bin\Release\asn1parser.XML</DocumentationFile>
  </PropertyGroup>
  <PropertyGroup>
    <MinimumVisualStudioVersion Condition="'$(MinimumVisualStudioVersion)' == ''">11</MinimumVisualStudioVersion>
  </PropertyGroup>
  <Choose>
    <When Condition="'$(VisualStudioVersion)' == '11.0'">
      <PropertyGroup Condition="Exists('$(MSBuildExtensionsPath32)\..\Microsoft SDKs\F#\3.0\Framework\v4.0\Microsoft.FSharp.Targets')">
        <FSharpTargetsPath>$(MSBuildExtensionsPath32)\..\Microsoft SDKs\F#\3.0\Framework\v4.0\Microsoft.FSharp.Targets</FSharpTargetsPath>
      </PropertyGroup>
    </When>
    <Otherwise>
      <PropertyGroup Condition="Exists('$(MSBuildExtensionsPath32)\Microsoft\VisualStudio\v$(VisualStudioVersion)\FSharp\Microsoft.FSharp.Targets')">
        <FSharpTargetsPath>$(MSBuildExtensionsPath32)\Microsoft\VisualStudio\v$(VisualStudioVersion)\FSharp\Microsoft.FSharp.Targets</FSharpTargetsPath>
      </PropertyGroup>
    </Otherwise>
  </Choose>
  <Import Project="$(FSharpTargetsPath)" />
  <ItemGroup>
    <Compile Include="AssemblyInfo.fs" />
    <Compile Include="Library1.fs" />
    <None Include="farser_pull_layered_input.fsx" />
    <None Include="Script.fsx" />
    <Content Include="packages.config" />
    <None Include="Scripts\load-references-debug.fsx" />
    <None Include="Scripts\load-project-debug.fsx" />
    <None Include="farser.fsx" />
    <None Include="farser_pull.fsx" />
    <None Include="generalized_input.fsx" />
    <None Include="farser_pull_state.fsx" />
    <None Include="farser_nobacktrack.fsx" />
    <None Include="farser_nobacktrack_nocps.fsx" />
<<<<<<< HEAD
    <None Include="farser_simple.fsx" />
=======
    <None Include="grammar_parser.fsx" />
>>>>>>> 63d58997
  </ItemGroup>
  <ItemGroup>
    <Reference Include="FParsec">
      <HintPath>..\packages\FParsec.1.0.2\lib\net40-client\FParsec.dll</HintPath>
      <Private>True</Private>
    </Reference>
    <Reference Include="FParsecCS">
      <HintPath>..\packages\FParsec.1.0.2\lib\net40-client\FParsecCS.dll</HintPath>
      <Private>True</Private>
    </Reference>
    <Reference Include="FsAttoparsec">
      <HintPath>..\packages\FsAttoparsec.0.4.0.0\lib\net40\FsAttoparsec.dll</HintPath>
      <Private>True</Private>
    </Reference>
    <Reference Include="mscorlib" />
    <Reference Include="FSharp.Core, Version=$(TargetFSharpCoreVersion), Culture=neutral, PublicKeyToken=b03f5f7f11d50a3a">
      <Private>True</Private>
    </Reference>
    <Reference Include="System" />
    <Reference Include="System.Core" />
    <Reference Include="System.Numerics" />
  </ItemGroup>
  <!-- To modify your build process, add your task inside one of the targets below and uncomment it. 
       Other similar extension points exist, see Microsoft.Common.targets.
  <Target Name="BeforeBuild">
  </Target>
  <Target Name="AfterBuild">
  </Target>
  -->
</Project><|MERGE_RESOLUTION|>--- conflicted
+++ resolved
@@ -63,11 +63,8 @@
     <None Include="farser_pull_state.fsx" />
     <None Include="farser_nobacktrack.fsx" />
     <None Include="farser_nobacktrack_nocps.fsx" />
-<<<<<<< HEAD
+    <None Include="grammar_parser.fsx" />
     <None Include="farser_simple.fsx" />
-=======
-    <None Include="grammar_parser.fsx" />
->>>>>>> 63d58997
   </ItemGroup>
   <ItemGroup>
     <Reference Include="FParsec">
